# ---------- Frontend Build ----------
FROM registry.access.redhat.com/ubi9/nodejs-22 AS frontend-builder

USER root

WORKDIR /app/frontend

# Copy only package files first to leverage Docker cache
COPY frontend/package*.json ./

RUN npm install --debug

# Now copy the rest of the frontend code
COPY frontend/ ./

# Set node memory limit if needed
ENV NODE_OPTIONS=--max-old-space-size=2048

RUN npm run build

# ---------- Backend Build ----------
FROM quay.io/rh-ai-kickstart/recommendation-core:latest


USER root
WORKDIR /app/backend

RUN dnf update -y

# Install uv and install dependencies
RUN pip3 install uv

COPY backend/pyproject.toml pyproject.toml
COPY recommendation-core/ /app/recommendation-core/

RUN uv pip install -r pyproject.toml

COPY backend/ ./

# Copy the frontend build output to backend/public
COPY --from=frontend-builder /app/frontend/dist ./public

# Set Hugging Face cache directory
ENV HF_HOME=/hf_cache

RUN mkdir -p /hf_cache && \
    chmod -R 777 /hf_cache

# Pre-download the model
RUN python3 -c "from transformers import CLIPProcessor, CLIPModel; \
                CLIPProcessor.from_pretrained('openai/clip-vit-base-patch32'); \
                CLIPModel.from_pretrained('openai/clip-vit-base-patch32')"

# Fix permissions again after download
RUN chmod -R 777 /hf_cache
RUN chmod -R +r . && ls -la
ENV PYTHONUNBUFFERED=1
EXPOSE 8000
<<<<<<< HEAD
ENTRYPOINT ["uvicorn", "src.main:app", "--host", "0.0.0.0", "--port", "8000", "--reload"]
=======
WORKDIR /app/backend/src
ENTRYPOINT ["uvicorn", "main:app", "--host", "0.0.0.0", "--port", "8000", "--reload"]
>>>>>>> 87ce1958
<|MERGE_RESOLUTION|>--- conflicted
+++ resolved
@@ -56,9 +56,6 @@
 RUN chmod -R +r . && ls -la
 ENV PYTHONUNBUFFERED=1
 EXPOSE 8000
-<<<<<<< HEAD
-ENTRYPOINT ["uvicorn", "src.main:app", "--host", "0.0.0.0", "--port", "8000", "--reload"]
-=======
+
 WORKDIR /app/backend/src
-ENTRYPOINT ["uvicorn", "main:app", "--host", "0.0.0.0", "--port", "8000", "--reload"]
->>>>>>> 87ce1958
+ENTRYPOINT ["uvicorn", "main:app", "--host", "0.0.0.0", "--port", "8000", "--reload"]